--- conflicted
+++ resolved
@@ -47,12 +47,11 @@
 Commit Date: #{build.commited_at}
 Commit Author: #{build.commit_author.name}
 
-<<<<<<< HEAD
-Link: http://localhost:4567/#{build.project.permalink}/builds/#{build.commit_identifier}
-
+Link: #{Integrity.config[:base_url]}/#{build.project.permalink}/builds/#{build.commit_identifier}
+          
 Build Output:
 
-#{build.output}
+#{stripped_build_output}
 EOM
       end
       
@@ -65,17 +64,10 @@
           :pass => @config["pass"],
           :auth => @config["auth"]
         }
-=======
-Link: #{Integrity.config[:base_url]}/#{build.project.permalink}/builds/#{build.commit_identifier}
-          
-Build Output:
-
-#{stripped_build_output}
-        email
->>>>>>> e49dc619
       end
 
       private
+
         def stripped_build_output
           build.output.gsub("\e[0m", '').gsub(/\e\[3[1-7]m/, '')
         end
