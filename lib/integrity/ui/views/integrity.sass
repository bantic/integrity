!default_fonts   = "Helvetica Neue, Helvetica, Arial, sans-serif"
!nice_fonts      = "Georgia, Times New Roman, serif"
!monospace_fonts = "Monaco, Deja Vu Sans Mono, Inconsolata, Consolas, monospace"

!page_bg       = #e0e0e0
!content_bg    = #eee
!header_bg     = #fff
!text_color    = #333
!light_color   = #999
!title_color   = #4e4e4e
!link_color    = #ed1556
!link_bg       = #fff
!rule_color    = #c0c0c0
!watermark     = #ccc
!quote_bg      = #fff
!success_bg    = #bbf8aa
!success_color = #337022
!failed_bg     = #fba
!failed_color  = #f10

html
  :background-color = !page_bg

body
  :font-size 100%
  :font-family = !default_fonts
  :color = !text_color

a
  :color = !link_color
  :text-decoration none
  &:hover
    :color = !link_bg
    :background-color = !link_color

#header, #content, #footer
  :width 40em
  :margin 0 auto
  :background = !content_bg
  :padding 0 2em
  :z-index 0
  :position relative
  :font-size 1em

#header
  :background = !header_bg
  h1
    :font-weight bold
    :font-size 1.5em
  address.watermark
    :position absolute
    :font-weight bold
    :right 3em
    :top 0
    :font-size .75em
    :color = !watermark
    a
      :color = !watermark
      :font-weight bold
      :font-size 2em
      &:hover
        :background transparent
        :color = !watermark - #222

#content
  :padding-top 1em
  :padding-bottom 2em

  strong
    :font-weight bold
  em
    :font-style italic

  h1, h2, h3, h4, h5, h6
    :color = !title_color
  h1
    :font-size 2em
    :font-weight bold
    :margin-bottom .75em
    :padding .25em 0
    :line-height 1.2
    :border-bottom = 1px solid !rule_color
  h2
    :font-weight bold
    :font-size 1.5em
    :margin 1em 0 .2em
  h3
    :font-weight bold
    :font-size 1.25em
    :margin .25em 0
  h4, h5, h6
    :font-weight bold
    :margin-top .5em

  code, pre, textarea, input
    :font-family = !monospace_fonts
  pre
    margin .5em :0
    padding .5em

  form
    p
      :margin-top 1em
      :position relative
      &.checkbox label
        :margin-top 0 !important
    input.text, textarea
      :width 30em
      :padding .2em .4em
      :color = !title_color
      :height 1.4em
    label
      :float left
      :display block
      :margin-top .5em
      :width 8em
      :margin-right .75em
    .with_errors
      label
        :background red
        :color white
        :position relative
        :top -.7em
      &.required
        label
          :position static
          :margin-right .25em
          :padding 0 .2em
      input, textarea
        :border 2px solid #f22
        :background #fee
        :color = !text_color - #111
    .required
      label
        :float none
        :display block
        :width auto
        :position relative
        :font-weight bold
        :margin-top 1em
        :text-indent -.65em
        &:before
          :content "* "
          :color = !link_color
      input.text
        :width 25.6em
        :font-size 24px
        :font-weight bold
    .normal
      :margin-top 2em
    h2.notifier label
      :float none
      :width auto
      :margin-right 0
      .warning
        :font-size .5em
        :font-weight normal
        :color = !light_color
    fieldset
      :padding-bottom 1em
      :margin-left 1.35em
      :border-bottom = 1px solid !rule_color
      :margin-bottom 1em
      h3
        :margin-top 1em
        :margin-bottom 0
      p.normal
        :margin-top 1em
      p label
        :width 6.7em
    p.submit
      :margin-top 2em
      &:after
        :display block
        :clear both
        :float none
        :content "."
        :text-indent -9999em
        :text-align left
      &.destroy
        :margin-top 0
        button
          :float none
          :display inline

  .blank_slate, .error
    p
      :position relative
      :top .3em
    h1
      :border-width 0
      :margin 0
      :padding 0
      button
        :float none
        :border 0 none
        :background transparent
        :display inline
        :color = !link_color
        :padding 0.25em 0
        :margin 0
        &:hover
          :background = !link_color
          :color = !link_bg

  .error
    dt
      :margin
        :top 1.4em
        :bottom .3em
      :font
        :size 1.75em
        :family = !nice_fonts
    dd
      :line-height 1.4

  #projects
    :margin 1em 0 2em
    :border-top = 1px solid !rule_color
    li
      :border-bottom = 1px solid !rule_color
      &.odd
        :background = !content_bg - #080808
      &.building
        :background transparent url(/spinner.gif) no-repeat scroll right
    a
      :font-size 2em
      :padding .25em
      :line-height 1.2
      :font-weight bold
      :display block
<<<<<<< HEAD


=======
      &.success
        :color = !success_color
      &.failed
        :color = !failed_color
  
>>>>>>> e49dc619
  #previous_builds
    li
      a
        :display block
        :padding .25em
        :margin-bottom .25em
        :border
          :width 1px
          :style solid
        strong
          :font-size 1.3em
        .attribution
          :font-size .9em
      &.success a
        :background-color = !success_bg
        :border-color = !success_bg - #222
        :color = !success_color
        .attribution
          :color = !success_bg - #444
        &:hover
          :background-color = !success_bg + #222
      &.failed a
        :background-color = !failed_bg
        :border-color = !failed_bg - #222
        :color = !failed_color
        .attribution
          :color = !failed_bg - #444
        &:hover
          :background-color = !failed_bg + #222

  #build, #last_build
    h1, blockquote
      :border
        :width 0 1px
        :style solid
    h1
      :border-top-width 1px
    blockquote
      :bottom-bottom-width 1px
      :line-height 1.4

    &.success
      h1, blockquote
        :background-color = !success_bg
        :border-color = (!success_bg - #222) (!success_bg + #111) (!success_bg + #111) (!success_bg - #222)
      h1
        :color = !success_color
      .meta
        :color = !success_bg - #444

    &.failed
      h1, blockquote
        :background-color = !failed_bg
        :border-color = (!failed_bg - #222) (!failed_bg + #111) (!failed_bg + #111) (!failed_bg - #222)
      h1
        :color = !failed_color
      .meta
        :color = !failed_bg - #444

    h1
      :margin-top .5em
      :margin-bottom 0
      :padding .25em
      :color = !success_color

    blockquote
      :padding .75em
      :margin-bottom 2em
      .meta
        :margin-top 1em
        :display block
        :font-size .9em

    pre.output
      :background #111
      :color #fff
      :padding .5em
      :overflow auto
      :max-height 50em
      :font-size .825em

      .color30
        :color #333
      .color31
        :color #e33
      .color32
        :color #3e3
      .color33
        :color #ee3
      .color34
        :color #33e
      .color35
        :color #e3e
      .color36
        :color #3ee
      .color37
        :color #fff

a
  &.success
    :color = !success_bg
    &:hover
      :background-color = !success_bg
      :color white
  &.failed
    :color = !failed_bg
    &:hover
      :background-color = !failed_bg
      :color white

#footer
  :padding 1.5em 2.5em
  :border-top 1px solid #ccc
  :font-size .8em
  :width 50em !important
  :color #666
  :text-align right
  strong
    :font-weight bold<|MERGE_RESOLUTION|>--- conflicted
+++ resolved
@@ -229,16 +229,11 @@
       :line-height 1.2
       :font-weight bold
       :display block
-<<<<<<< HEAD
-
-
-=======
       &.success
         :color = !success_color
       &.failed
         :color = !failed_color
   
->>>>>>> e49dc619
   #previous_builds
     li
       a
